"""
Module defining high-level routines for a basic usage of the
simulated_bifurcation package.

Available routines
------------------
optimize:
    Optimize a multivariate quadratic polynomial using the SB algorithm.
minimize:
    Minimize a multivariate quadratic polynomial using the SB algorithm.
maximize:
    Maximize a multivariate quadratic polynomial using the SB algorithm.
build_model:
    Instantiate a multivariate quadratic polynomial over a given domain.

Notes
-----
A multivariate quadratic polynomial is the sum of a quadratic form and a
linear form plus a constant term: `ΣΣ Q(i,j)x(i)x(j) + Σ l(i)x(i) + c`.
In matrix notation, this gives: `x.T Q x + l.T x + c`, where `Q` is a
square matrix, `l` a vector and `c` a constant.

See Also
--------
models:
    Package containing the implementation of several common combinatorial
    optimization problems.

"""

from typing import Optional, Tuple, Union

import torch

from .core import PolynomialLike, QuadraticPolynomial


def build_model(
    *polynomial: PolynomialLike,
    dtype: Optional[torch.dtype] = None,
    device: Optional[Union[str, torch.device]] = None,
) -> QuadraticPolynomial:
    """
    Instantiate a multivariate quadratic polynomial.

    A multivariate quadratic polynomial is the sum of a quadratic form and a
    linear form plus a constant term: `ΣΣ Q(i,j)x(i)x(j) + Σ l(i)x(i) + c`.
    In matrix notation, this gives: `x.T Q x + l.T x + c`, where `Q` is a
    square matrix, `l` a vector and `c` a constant.

    Parameters
    ----------
    polynomial : PolynomialLike
        Source data of the multivariate quadratic polynomial to build. It can
        be a SymPy polynomial expression or tensors/arrays of coefficients.
        If tensors/arrays are provided, the monomial degree associated to
        the coefficients is the number of dimensions of the tensor/array,
        and all dimensions must be equal. The quadratic tensor must be square
        and symmetric and is mandatory. The linear tensor must be 1-dimensional
        and the constant term can either be a float/int or a 0-dimensional tensor.
        Both are optional. Tensors can be passed in an arbitrary order.

    Keyword-Only Parameters
    -----------------------
    dtype : torch.dtype, default=torch.float32, keyword only
        Data-type used for storing the coefficients of the polynomial.
    device : str | torch.device, default="cpu", keyword only
        Device on which the polynomial is located. If available, use "cuda"
        to use the polynomial on a GPU.

    Returns
    -------
    QuadraticPolynomial
        A native Simulated Bifurcation's object to model multivariate
        quadratic polynomials.

    See Also
    --------
    minimize, maximize, optimize :
        Shorthands for polynomial creation and optimization.
    polynomial :
        Module providing some polynomial types as well as an abstract
        polynomial class `BaseMultivariateQuadraticPolynomial`.
    models :
        Module containing the implementation of several common
        combinatorial optimization problems.

    Examples
    --------
    (Option 1) Instantiate a polynomial from tensors

      >>> Q = torch.tensor([[1, -2],
      ...                   [0, 3]])
      >>> poly = sb.build_model(Q)

    (Option 2) Instantiate a polynomial from a SymPy expression

      >>> x, y = sympy.symbols("x y")
      >>> expression = sympy.poly(x**2 - 2 * x * y + 3 * y**2)
      >>> poly = sb.build_model(expression)

    Maximize the polynomial over {0, 1} x {0, 1}

      >>> best_vector, best_value = poly.maximize(domain="binary")
      >>> best_vector
      tensor([0, 1])
      >>> best_value
      tensor(3)

    Return all the solutions found using 42 agents

      >>> best_vectors, best_values = poly.maximize(
      ...      agents=42, best_only=False
      ... )
      >>> best_vectors.shape  # (agents, dimension of the instance)
      (42, 2)
      >>> best_values.shape  # (agents,)
      (42,)

    Evaluate the polynomial at a single point

      >>> point = torch.tensor([1, 1], dtype=torch.float32)
      >>> poly(point)
      tensor(2)

    Evaluate the polynomial at several points simultaneously

      >>> points = torch.tensor(
      ...     [[0, 0], [0, 1], [1, 0], [1, 1]],
      ...     dtype=torch.float32,
      ... )
      >>> poly(points)
      tensor([0, 3, 1, 2])

    Migrate the polynomial to the GPU for faster computation

      >>> poly.to(device="cuda")

    Maximize this polynomial over {0, 1, ..., 14, 15} x {0, 1, ..., 14, 15}
    (outputs are located on the GPU)

      >>> best_vector, best_value = poly.maximize(domain="int4)
      >>> best_vector
      tensor([ 0., 15.], device='cuda:0')
      >>> best_value
      tensor(675., device='cuda:0')

    Evaluate this polynomial at a given point

      >>> point = torch.tensor([12, 7], dtype=torch.float32)
      >>> point = point.to(device="cuda")  # send tensor to GPU
      >>> poly(point)  # (output is located on GPU)
      tensor(123., device='cuda:0')

    """
    return QuadraticPolynomial(*polynomial, dtype=dtype, device=device)


def optimize(
    *polynomial: PolynomialLike,
    domain: str = "spin",
    dtype: Optional[torch.dtype] = None,
    device: Optional[Union[str, torch.device]] = None,
    agents: int = 128,
    max_steps: int = 10_000,
    best_only: bool = True,
    ballistic: bool = False,
    heated: bool = False,
    minimize: bool = True,
    verbose: bool = True,
    use_window: bool = True,
    sampling_period: int = 50,
    convergence_threshold: int = 50,
    timeout: Optional[float] = None,
) -> Tuple[torch.Tensor, torch.Tensor]:
    """
    Optimize a multivariate quadratic polynomial using the
    Simulated Bifurcation algorithm.

    The Simulated Bifurcation (SB) algorithm is a randomized approximation
    algorithm for combinatorial optimization problems.
    The optimization can either be a minimization or a maximization, and
<<<<<<< HEAD
    it is done over a discrete domain specified through `input_type`.
    The polynomial is the sum of a quadratic form and a linear form plus
    a constant term:

    .. math::

        \sum_{i = 1}^{N} \sum_{i = 1}^{N} Q_{ij} x_{i} x_{j} +
        \sum_{i = 1}^{N} l_{i} x_{i} + c

    :math:`x^{T} Q x + l^{T} x + c` in matrix notation, where :math:`Q`
    is a square matrix, :math:`l` a vector and :math:`c` a constant.
=======
    it is done over a discrete domain specified through `domain`.

    A multivariate quadratic polynomial is the sum of a quadratic form and a
    linear form plus a constant term: `ΣΣ Q(i,j)x(i)x(j) + Σ l(i)x(i) + c`.
    In matrix notation, this gives: `x.T Q x + l.T x + c`, where `Q` is a
    square matrix, `l` a vector and `c` a constant.
>>>>>>> 58545664

    Parameters
    ----------
    polynomial : PolynomialLike
        Source data of the multivariate quadratic polynomial to optimize. It can
        be a SymPy polynomial expression or tensors/arrays of coefficients.
        If tensors/arrays are provided, the monomial degree associated to
        the coefficients is the number of dimensions of the tensor/array,
        and all dimensions must be equal. The quadratic tensor must be square
        and symmetric and is mandatory. The linear tensor must be 1-dimensional
        and the constant term can either be a float/int or a 0-dimensional tensor.
        Both are optional. Tensors can be passed in an arbitrary order.

    Returns
    -------
    result : ([`agents`], M) Tensor
        Best vector found, or all the vectors found is `best_only` is
        False.
    evaluation : ([`agents`],) Tensor
        Value of the polynomial at `result`.

    Keyword-Only Parameters
    -----------------------
    domain : {"spin", "binary", "int..."}, default="spin"
        Domain over which the optimization is done.

        - "spin" : Optimize the polynomial over vectors whose entries are
          in {-1, 1}.
        - "binary" : Optimize the polynomial over vectors whose entries are
          in {0, 1}.
<<<<<<< HEAD
        - "int(\d+)" : Optimize the polynomial over vectors whose entries
          are n-bits non-negative integers, that is integers between 0 and
          2^n - 1 inclusive. "int(\d+)" represents any string starting with
          "int" and followed by a positive integer n, e.g. "int3", "int42".
=======
        - "int..." : Optimize the polynomial over vectors whose entries
          are n-bits non-negative integers, that is integers between 0 and
          2^n - 1 inclusive. "int..." represents any string starting with
          "int" and followed by a positive integer n, e.g. "int3", "int42".

>>>>>>> 58545664
    dtype : torch.dtype, default=torch.float32
        Data-type used for running the computations in the SB algorithm.
    device : str | torch.device, default="cpu"
        Device on which the SB algorithm is run. If available, use "cuda"
        to run the SB algorithm on GPU (much faster, especially for high
        dimensional instances or when running the algorithm with many
        agents). Output tensors are located on this device.
    agents : int, default=128
        Number of simultaneous execution of the SB algorithm. This is much
        faster than sequentially running the SB algorithm `agents` times.
    max_steps : int, default=10_000
        Number of iterations after which the algorithm is stopped
        regardless of whether convergence has been achieved.
    best_only : bool, default=True
        If True, return only the best vector found and the value of the
        polynomial at this vector. Otherwise, returns all the vectors
        found by the SB algorithm and the values of polynomial at these
        points.
    ballistic : bool, default=False
        Whether to use the ballistic or the discrete SB algorithm.
        See Notes for further information about the variants of the SB
        algorithm.
    heated : bool, default=False
        Whether to use the heated or non-heated SB algorithm.
        See Notes for further information about the variants of the SB
        algorithm.
    minimize : bool, default=True
        If True, minimizes the polynomial over the specified domain.
        Otherwise, the polynomial is maximized.
    verbose : bool, default=True
        Whether to display a progress bar to monitor the progress of the
        algorithm.
    use_window : bool, default=True
        Whether to use the window as a stopping criterion: an agent is said
        to have converged if its energy has not changed over the last
        `convergence_threshold` energy samplings (done every
        `sampling_period` steps).
    sampling_period : int, default=50
        Number of iterations between two consecutive energy samplings by
        the window.
    convergence_threshold : int, default=50
        Number of consecutive identical energy samplings considered as a
        proof of convergence by the window.
    timeout : float | None, default=None
        Time, in seconds, after which the simulation will be stopped.
        None means no timeout.

    Other Parameters
    ----------------
    Hyperparameters corresponding to physical constants :
        These parameters have been fine-tuned (Goto et al.) to give the
        best results most of the time. Nevertheless, the relevance of
        specific hyperparameters may vary depending on the properties of
        the instances. They can respectively be modified and reset through
        the `set_env` and `reset_env` functions.

    Raises
    ------
    ValueError
        If `domain` is not one of {"spin", "binary", "int..."}, where
        "int..." designates any string starting with "int" and followed by
        a positive integer, or more formally, any string matching the
        following regular expression: ^int[1-9][0-9]*$.

    Warns
    -----
<<<<<<< HEAD
    Partial agents convergence
        If `use_window` is True and no agent has reached the convergence
        criterion defined by `sampling_period` and `convergence_threshold`
        within `max_steps` iterations, a warning is logged in the console.
        This is just an indication however; the returned solutions may still
        be of good quality. If the returned solutions are not of good quality,
        solutions include increasing `max_steps` (at the expense of runtime),
        changing the values of `ballistic` and `heated` to use different
        variants of the SB algorithm and changing the values of some
        hyperparameters corresponding to physical constants (advanced usage,
        see Other Parameters).
=======
    If `use_window` is True and no agent has reached the convergence
    criterion defined by `sampling_period` and `convergence_threshold`
    within `max_steps` iterations, a warning is logged in the console.
    This is just an indication however; the returned vectors may still be
    of good quality. Solutions to this warning include:

    - increasing the time step in the SB algorithm (may decrease
      numerical stability), see the `set_env` function.
    - increasing `max_steps` (at the expense of runtime).
    - changing the values of `ballistic` and `heated` to use different
      variants of the SB algorithm.
    - changing the values of some hyperparameters corresponding to
      physical constants (advanced usage, see Other Parameters).
>>>>>>> 58545664

    Warnings
    --------
    Approximation algorithm:
        The SB algorithm is an approximation algorithm, which implies that
        the returned values may not correspond to global optima. Therefore,
        if some constraints are embedded as penalties in the polynomial,
        that is adding terms that ensure that any global optimum satisfies
        the constraints, the return values may violate these constraints.
    Non-deterministic behaviour:
        The SB algorithm uses a randomized initialization, and this package
        is implemented with a PyTorch backend. To ensure a consistent
        initialization when running the same script multiple times, use
        `torch.manual_seed`. However, results may not be reproducible
        between CPU and GPU executions, even when using identical seeds.
        Furthermore, certain PyTorch operations are not deterministic.
        For more comprehensive details on reproducibility, refer to the
        PyTorch documentation available at:
        https://pytorch.org/docs/stable/notes/randomness.html.

    See Also
    --------
    minimize : Alias for optimize(*args, **kwargs, minimize=True).
    maximize : Alias for optimize(*args, **kwargs, minimize=False).
    build_model : Create a polynomial object.
    BaseMultivariateQuadraticPolynomial :
        Native class to define multivariate quadratic polynomials
        to be used with the SB algorithm.
    models :
        Module containing the implementation of several common
        combinatorial optimization problems.

    Notes
    -----
    The original version of the SB algorithm [1] is not implemented since
    it is less efficient than the more recent variants of the SB algorithm
    described in [2]:

    - ballistic SB : Uses the position of the particles for the
      position-based update of the momentums ; usually faster but
      less accurate. Use this variant by setting `ballistic=True`.
    - discrete SB : Uses the sign of the position of the particles for
      the position-based update of the momentums ; usually slower
      but more accurate. Use this variant by setting
      `ballistic=False`.

    On top of these two variants, an additional thermal fluctuation term
    can be added in order to help escape local maxima [3]. Use this
    additional term by setting `heated=True`.

    The time complexity is O(`max_steps` * `agents` * M^2) where M is the
    dimension of the instance. The space complexity O(M^2 + `agents` * M).

    For instances in low dimension (~100), running computations on GPU is
    slower than running computations on CPU unless a large number of
    agents (~2000) is used.

    References
    ----------
    [1] Hayato Goto et al., "Combinatorial optimization by simulating
    adiabatic bifurcations in nonlinear Hamiltonian systems". Sci. Adv.5,
    eaav2372(2019). DOI:10.1126/sciadv.aav2372

    [2] Hayato Goto et al., "High-performance combinatorial optimization
    based on classical mechanics". Sci. Adv.7, eabe7953(2021).
    DOI:10.1126/sciadv.abe7953

    [3] Kanao, T., Goto, H. "Simulated bifurcation assisted by thermal
    fluctuation". Commun Phys 5, 153 (2022).
    https://doi.org/10.1038/s42005-022-00929-9

    Examples
    --------
    Maximize a polynomial over {0, 1} x {0, 1}

<<<<<<< HEAD
    >>> Q = torch.tensor([[1, -2],
    ...                   [0, 3]])
    >>> best_vector, best_value = sb.optimize(
    ...     Q, minimize=False, input_type="binary"
    ... )
    >>> best_vector
    tensor([0., 1.])
    >>> best_value
    tensor(3.)
=======
      >>> # (Option 1) Using tensors
      >>> Q = torch.tensor([[1, -2],
      ...                   [0, 3]])
      >>> best_vector, best_value = sb.optimize(
      ...     Q, minimize=False, domain="binary"
      ... )

      >>> # (Option 2) Using an expression
      >>> x, y = sympy.symbols("x y")
      >>> expression = sympy.poly(x**2 - 2 * x * y + 3 * y**2)
      >>> best_vector, best_value = sb.optimize(
      ...     expression, minimize=False, domain="binary"
      ... )

      >>> # Results
      >>> best_vector
      tensor([0., 1.])
      >>> best_value
      tensor(3.)
>>>>>>> 58545664

    Minimize a polynomial over {-1, 1} x {-1, 1} and return all the
    solutions found using 42 agents

<<<<<<< HEAD
    >>> best_vectors, best_values = sb.optimize(
    ...     Q, input_type="spin", agents=42, best_only=False
    ... )
    >>> best_vectors.shape  # (agents, dimension of the instance)
    (42, 2)
    >>> best_values.shape  # (agents,)
    (42,)
=======
      >>> best_vectors, best_values = sb.optimize(
      ...     Q, domain="spin", agents=42, best_only=False
      ... )
      >>> best_vectors.shape  # (agents, dimension of the instance)
      (42, 2)
      >>> best_values.shape  # (agents,)
      (42,)
>>>>>>> 58545664

    Minimize a polynomial over {0, 1, 2, ..., 6, 7} x {0, 1, 2, ..., 6, 7}
    using the GPU to run the SB algorithm. Outputs are located on the GPU.

      >>> best_vector, best_value = sb.optimize(
      ...     expression, domain="int3", device="cuda"
      ... )
      >>> best_vector
      tensor([0., 0.], device='cuda:0')
      >>> best_value
      tensor(0., device='cuda:0')

    """
    model = build_model(
        *polynomial,
        dtype=dtype,
        device=device,
    )
    result, evaluation = model.optimize(
        domain=domain,
        agents=agents,
        max_steps=max_steps,
        best_only=best_only,
        ballistic=ballistic,
        heated=heated,
        minimize=minimize,
        verbose=verbose,
        use_window=use_window,
        sampling_period=sampling_period,
        convergence_threshold=convergence_threshold,
        timeout=timeout,
    )
    return result, evaluation


def minimize(
    *polynomial: PolynomialLike,
    domain: str = "spin",
    dtype: Optional[torch.dtype] = None,
    device: Optional[Union[str, torch.device]] = None,
    agents: int = 128,
    max_steps: int = 10_000,
    best_only: bool = True,
    ballistic: bool = False,
    heated: bool = False,
    verbose: bool = True,
    use_window: bool = True,
    sampling_period: int = 50,
    convergence_threshold: int = 50,
    timeout: Optional[float] = None,
) -> Tuple[torch.Tensor, torch.Tensor]:
    """
    Minimize a multivariate quadratic polynomial using the
    Simulated Bifurcation algorithm.

    The Simulated Bifurcation (SB) algorithm is a randomized approximation
    algorithm for combinatorial optimization problems.
    The optimization can either be a minimization or a maximization, and
    it is done over a discrete domain specified through `domain`.

    A multivariate quadratic polynomial is the sum of a quadratic form and a
    linear form plus a constant term: `ΣΣ Q(i,j)x(i)x(j) + Σ l(i)x(i) + c`.
    In matrix notation, this gives: `x.T Q x + l.T x + c`, where `Q` is a
    square matrix, `l` a vector and `c` a constant.

    Parameters
    ----------
    polynomial : PolynomialLike
        Source data of the multivariate quadratic polynomial to minimize. It can
        be a SymPy polynomial expression or tensors/arrays of coefficients.
        If tensors/arrays are provided, the monomial degree associated to
        the coefficients is the number of dimensions of the tensor/array,
        and all dimensions must be equal. The quadratic tensor must be square
        and symmetric and is mandatory. The linear tensor must be 1-dimensional
        and the constant term can either be a float/int or a 0-dimensional tensor.
        Both are optional. Tensors can be passed in an arbitrary order.

    Returns
    -------
    result : ([`agents`], M) Tensor
        Best vector found, or all the vectors found is `best_only` is
        False.
    evaluation : ([`agents`],) Tensor
        Value of the polynomial at `result`.

    Keyword-Only Parameters
    -----------------------
    domain : {"spin", "binary", "int..."}, default="spin"
        Domain over which the optimization is done.

        - "spin" : Optimize the polynomial over vectors whose entries are
          in {-1, 1}.
        - "binary" : Optimize the polynomial over vectors whose entries are
          in {0, 1}.
        - "int..." : Optimize the polynomial over vectors whose entries
          are n-bits non-negative integers, that is integers between 0 and
          2^n - 1 inclusive. "int..." represents any string starting with
          "int" and followed by a positive integer n, e.g. "int3", "int42".

    dtype : torch.dtype, default=torch.float32
        Data-type used for running the computations in the SB algorithm.
    device : str | torch.device, default="cpu"
        Device on which the SB algorithm is run. If available, use "cuda"
        to run the SB algorithm on GPU (much faster, especially for high
        dimensional instances or when running the algorithm with many
        agents). Output tensors are located on this device.
    agents : int, default=128
        Number of simultaneous execution of the SB algorithm. This is much
        faster than sequentially running the SB algorithm `agents` times.
    max_steps : int, default=10_000
        Number of iterations after which the algorithm is stopped
        regardless of whether convergence has been achieved.
    best_only : bool, default=True
        If True, return only the best vector found and the value of the
        polynomial at this vector. Otherwise, returns all the vectors
        found by the SB algorithm and the values of polynomial at these
        points.
    ballistic : bool, default=False
        Whether to use the ballistic or the discrete SB algorithm.
        See Notes for further information about the variants of the SB
        algorithm.
    heated : bool, default=False
        Whether to use the heated or non-heated SB algorithm.
        See Notes for further information about the variants of the SB
        algorithm.
    verbose : bool, default=True
        Whether to display a progress bar to monitor the progress of the
        algorithm.
    use_window : bool, default=True
        Whether to use the window as a stopping criterion: an agent is said
        to have converged if its energy has not changed over the last
        `convergence_threshold` energy samplings (done every
        `sampling_period` steps).
    sampling_period : int, default=50
        Number of iterations between two consecutive energy samplings by
        the window.
    convergence_threshold : int, default=50
        Number of consecutive identical energy samplings considered as a
        proof of convergence by the window.
    timeout : float | None, default=None
        Time, in seconds, after which the simulation will be stopped.
        None means no timeout.

    Other Parameters
    ----------------
    Hyperparameters corresponding to physical constants :
        These parameters have been fine-tuned (Goto et al.) to give the
        best results most of the time. Nevertheless, the relevance of
        specific hyperparameters may vary depending on the properties of
        the instances. They can respectively be modified and reset through
        the `set_env` and `reset_env` functions.

    Raises
    ------
    ValueError
        If `domain` is not one of {"spin", "binary", "int..."}, where
        "int..." designates any string starting with "int" and followed by
        a positive integer, or more formally, any string matching the
        following regular expression: ^int[1-9][0-9]*$.

    Warns
    -----
    If `use_window` is True and no agent has reached the convergence
    criterion defined by `sampling_period` and `convergence_threshold`
    within `max_steps` iterations, a warning is logged in the console.
    This is just an indication however; the returned vectors may still be
    of good quality. Solutions to this warning include:

    - increasing the time step in the SB algorithm (may decrease
      numerical stability), see the `set_env` function.
    - increasing `max_steps` (at the expense of runtime).
    - changing the values of `ballistic` and `heated` to use different
      variants of the SB algorithm.
    - changing the values of some hyperparameters corresponding to
      physical constants (advanced usage, see Other Parameters).

    Warnings
    --------
    Approximation algorithm:
        The SB algorithm is an approximation algorithm, which implies that
        the returned values may not correspond to global minima. Therefore,
        if some constraints are embedded as penalties in the polynomial,
        that is adding terms that ensure that any global minimum satisfies
        the constraints, the return values may violate these constraints.
    Non-deterministic behaviour:
        The SB algorithm uses a randomized initialization, and this package
        is implemented with a PyTorch backend. To ensure a consistent
        initialization when running the same script multiple times, use
        `torch.manual_seed`. However, results may not be reproducible
        between CPU and GPU executions, even when using identical seeds.
        Furthermore, certain PyTorch operations are not deterministic.
        For more comprehensive details on reproducibility, refer to the
        PyTorch documentation available at:
        https://pytorch.org/docs/stable/notes/randomness.html.

    See Also
    --------
    maximize : Maximize a polynomial.
    build_model : Create a polynomial object.
    BaseMultivariateQuadraticPolynomial :
        Native class to define multivariate quadratic polynomials
        to be used with the SB algorithm.
    models :
        Module containing the implementation of several common
        combinatorial optimization problems.

    Notes
    -----
    The original version of the SB algorithm [1] is not implemented since
    it is less efficient than the more recent variants of the SB algorithm
    described in [2]:

    - ballistic SB : Uses the position of the particles for the
      position-based update of the momentums ; usually faster but
      less accurate. Use this variant by setting `ballistic=True`.
    - discrete SB : Uses the sign of the position of the particles for
      the position-based update of the momentums ; usually slower
      but more accurate. Use this variant by setting
      `ballistic=False`.

    On top of these two variants, an additional thermal fluctuation term
    can be added in order to help escape local maxima [3]. Use this
    additional term by setting `heated=True`.

    The time complexity is O(`max_steps` * `agents` * M^2) where M is the
    dimension of the instance. The space complexity O(M^2 + `agents` * M).

    For instances in low dimension (~100), running computations on GPU is
    slower than running computations on CPU unless a large number of
    agents (~2000) is used.

    References
    ----------
    [1] Hayato Goto et al., "Combinatorial optimization by simulating
    adiabatic bifurcations in nonlinear Hamiltonian systems". Sci. Adv.5,
    eaav2372(2019). DOI:10.1126/sciadv.aav2372
    [2] Hayato Goto et al., "High-performance combinatorial optimization
    based on classical mechanics". Sci. Adv.7, eabe7953(2021).
    DOI:10.1126/sciadv.abe7953
    [3] Kanao, T., Goto, H. "Simulated bifurcation assisted by thermal
    fluctuation". Commun Phys 5, 153 (2022).
    https://doi.org/10.1038/s42005-022-00929-9

    Examples
    --------
    Minimize a polynomial over {0, 1} x {0, 1}

      >>> # (Option 1) Using tensors
      >>> Q = torch.tensor([[1, -2],
      ...                   [0, 3]])
      >>> best_vector, best_value = sb.minimize(Q, domain="binary")

      >>> # (Option 2) Using an expression
      >>> x, y = sympy.symbols("x y")
      >>> expression = sympy.poly(x**2 - 2 * x * y + 3 * y**2)
      >>> best_vector, best_value = sb.minimize(expression, domain="binary")

      >>> # Results
      >>> best_vector
      tensor([0., 0.])
      >>> best_value
      tensor(0.)

    Return all the solutions found using 42 agents

      >>> best_vectors, best_values = sb.minimize(
      ...     Q, domain="binary", agents=42, best_only=False
      ... )
      >>> best_vectors.shape  # (agents, dimension of the instance)
      (42, 2)
      >>> best_values.shape  # (agents,)
      (42,)

    Minimize a polynomial over {0, 1, 2, ..., 6, 7} x {0, 1, 2, ..., 6, 7}
    using the GPU to run the SB algorithm. Outputs are located on the GPU.

      >>> best_vector, best_value = sb.minimize(
      ...     expression, domain="int3", device="cuda"
      ... )
      >>> best_vector
      tensor([0., 0.], device='cuda:0')
      >>> best_value
      tensor(0., device='cuda:0')

    """
    return optimize(
        *polynomial,
        domain=domain,
        dtype=dtype,
        device=device,
        agents=agents,
        max_steps=max_steps,
        best_only=best_only,
        ballistic=ballistic,
        heated=heated,
        minimize=True,
        verbose=verbose,
        use_window=use_window,
        sampling_period=sampling_period,
        convergence_threshold=convergence_threshold,
        timeout=timeout,
    )


def maximize(
    *polynomial: PolynomialLike,
    domain: str = "spin",
    dtype: Optional[torch.dtype] = None,
    device: Optional[Union[str, torch.device]] = None,
    agents: int = 128,
    max_steps: int = 10_000,
    best_only: bool = True,
    ballistic: bool = False,
    heated: bool = False,
    verbose: bool = True,
    use_window: bool = True,
    sampling_period: int = 50,
    convergence_threshold: int = 50,
    timeout: Optional[float] = None,
) -> Tuple[torch.Tensor, torch.Tensor]:
    """
    Maximize a multivariate quadratic polynomial using the
    Simulated Bifurcation algorithm.

    The Simulated Bifurcation (SB) algorithm is a randomized approximation
    algorithm for combinatorial optimization problems.
    The optimization can either be a minimization or a maximization, and
    it is done over a discrete domain specified through `domain`.

    A multivariate quadratic polynomial is the sum of a quadratic form and a
    linear form plus a constant term: `ΣΣ Q(i,j)x(i)x(j) + Σ l(i)x(i) + c`.
    In matrix notation, this gives: `x.T Q x + l.T x + c`, where `Q` is a
    square matrix, `l` a vector and `c` a constant.

    Parameters
    ----------
    polynomial : PolynomialLike
        Source data of the multivariate quadratic polynomial to maximize. It can
        be a SymPy polynomial expression or tensors/arrays of coefficients.
        If tensors/arrays are provided, the monomial degree associated to
        the coefficients is the number of dimensions of the tensor/array,
        and all dimensions must be equal. The quadratic tensor must be square
        and symmetric and is mandatory. The linear tensor must be 1-dimensional
        and the constant term can either be a float/int or a 0-dimensional tensor.
        Both are optional. Tensors can be passed in an arbitrary order.

    Returns
    -------
    result : ([`agents`], M) Tensor
        Best vector found, or all the vectors found is `best_only` is
        False.
    evaluation : ([`agents`],) Tensor
        Value of the polynomial at `result`.

    Keyword-Only Parameters
    -----------------------
    domain : {"spin", "binary", "int..."}, default="spin"
        Domain over which the optimization is done.

        - "spin" : Optimize the polynomial over vectors whose entries are
          in {-1, 1}.
        - "binary" : Optimize the polynomial over vectors whose entries are
          in {0, 1}.
        - "int..." : Optimize the polynomial over vectors whose entries
          are n-bits non-negative integers, that is integers between 0 and
          2^n - 1 inclusive. "int..." represents any string starting with
          "int" and followed by a positive integer n, e.g. "int3", "int42".

    dtype : torch.dtype, default=torch.float32
        Data-type used for running the computations in the SB algorithm.
    device : str | torch.device, default="cpu"
        Device on which the SB algorithm is run. If available, use "cuda"
        to run the SB algorithm on GPU (much faster, especially for high
        dimensional instances or when running the algorithm with many
        agents). Output tensors are located on this device.
    agents : int, default=128
        Number of simultaneous execution of the SB algorithm. This is much
        faster than sequentially running the SB algorithm `agents` times.
    max_steps : int, default=10_000
        Number of iterations after which the algorithm is stopped
        regardless of whether convergence has been achieved.
    best_only : bool, default=True
        If True, return only the best vector found and the value of the
        polynomial at this vector. Otherwise, returns all the vectors
        found by the SB algorithm and the values of polynomial at these
        points.
    ballistic : bool, default=False
        Whether to use the ballistic or the discrete SB algorithm.
        See Notes for further information about the variants of the SB
        algorithm.
    heated : bool, default=False
        Whether to use the heated or non-heated SB algorithm.
        See Notes for further information about the variants of the SB
        algorithm.
    verbose : bool, default=True
        Whether to display a progress bar to monitor the progress of the
        algorithm.
    use_window : bool, default=True
        Whether to use the window as a stopping criterion: an agent is said
        to have converged if its energy has not changed over the last
        `convergence_threshold` energy samplings (done every
        `sampling_period` steps).
    sampling_period : int, default=50
        Number of iterations between two consecutive energy samplings by
        the window.
    convergence_threshold : int, default=50
        Number of consecutive identical energy samplings considered as a
        proof of convergence by the window.
    timeout : float | None, default=None
        Time, in seconds, after which the simulation will be stopped.
        None means no timeout.

    Other Parameters
    ----------------
    Hyperparameters corresponding to physical constants :
        These parameters have been fine-tuned (Goto et al.) to give the
        best results most of the time. Nevertheless, the relevance of
        specific hyperparameters may vary depending on the properties of
        the instances. They can respectively be modified and reset through
        the `set_env` and `reset_env` functions.

    Raises
    ------
    ValueError
        If `domain` is not one of {"spin", "binary", "int..."}, where
        "int..." designates any string starting with "int" and followed by
        a positive integer, or more formally, any string matching the
        following regular expression: ^int[1-9][0-9]*$.

    Warns
    -----
    If `use_window` is True and no agent has reached the convergence
    criterion defined by `sampling_period` and `convergence_threshold`
    within `max_steps` iterations, a warning is logged in the console.
    This is just an indication however; the returned vectors may still be
    of good quality. Solutions to this warning include:

    - increasing the time step in the SB algorithm (may decrease
      numerical stability), see the `set_env` function.
    - increasing `max_steps` (at the expense of runtime).
    - changing the values of `ballistic` and `heated` to use different
      variants of the SB algorithm.
    - changing the values of some hyperparameters corresponding to
      physical constants (advanced usage, see Other Parameters).

    Warnings
    --------
    Approximation algorithm:
        The SB algorithm is an approximation algorithm, which implies that
        the returned values may not correspond to global maxima. Therefore,
        if some constraints are embedded as penalties in the polynomial,
        that is adding terms that ensure that any global maximum satisfies
        the constraints, the return values may violate these constraints.
    Non-deterministic behaviour:
        The SB algorithm uses a randomized initialization, and this package
        is implemented with a PyTorch backend. To ensure a consistent
        initialization when running the same script multiple times, use
        `torch.manual_seed`. However, results may not be reproducible
        between CPU and GPU executions, even when using identical seeds.
        Furthermore, certain PyTorch operations are not deterministic.
        For more comprehensive details on reproducibility, refer to the
        PyTorch documentation available at:
        https://pytorch.org/docs/stable/notes/randomness.html.

    See Also
    --------
    minimize : Minimize a polynomial.
    build_model : Create a polynomial object.
    BaseMultivariateQuadraticPolynomial :
        Native class to define multivariate quadratic polynomials
        to be used with the SB algorithm.
    models :
        Module containing the implementation of several common
        combinatorial optimization problems.

    Notes
    -----
    The original version of the SB algorithm [1] is not implemented since
    it is less efficient than the more recent variants of the SB algorithm
    described in [2]:

    - ballistic SB : Uses the position of the particles for the
      position-based update of the momentums ; usually faster but
      less accurate. Use this variant by setting `ballistic=True`.
    - discrete SB : Uses the sign of the position of the particles for
      the position-based update of the momentums ; usually slower
      but more accurate. Use this variant by setting
      `ballistic=False`.

    On top of these two variants, an additional thermal fluctuation term
    can be added in order to help escape local maxima [3]. Use this
    additional term by setting `heated=True`.

    The time complexity is O(`max_steps` * `agents` * M^2) where M is the
    dimension of the instance. The space complexity O(M^2 + `agents` * M).

    For instances in low dimension (~100), running computations on GPU is
    slower than running computations on CPU unless a large number of
    agents (~2000) is used.

    References
    ----------
    [1] Hayato Goto et al., "Combinatorial optimization by simulating
    adiabatic bifurcations in nonlinear Hamiltonian systems". Sci. Adv.5,
    eaav2372(2019). DOI:10.1126/sciadv.aav2372
    [2] Hayato Goto et al., "High-performance combinatorial optimization
    based on classical mechanics". Sci. Adv.7, eabe7953(2021).
    DOI:10.1126/sciadv.abe7953
    [3] Kanao, T., Goto, H. "Simulated bifurcation assisted by thermal
    fluctuation". Commun Phys 5, 153 (2022).
    https://doi.org/10.1038/s42005-022-00929-9

    Examples
    --------
    Maximize a polynomial over {0, 1} x {0, 1}

      >>> # (Option 1) Using tensors
      >>> Q = torch.tensor([[1, -2],
      ...                   [0, 3]])
      >>> best_vector, best_value = sb.maximize(Q, domain="binary")

      >>> # (Option 2) Using an expression
      >>> x, y = sympy.symbols("x y")
      >>> expression = sympy.poly(x**2 - 2 * x * y + 3 * y**2)
      >>> best_vector, best_value = sb.maximize(expression, domain="binary")

      >>> # Results
      >>> best_vector
      tensor([0., 1.])
      >>> best_value
      tensor(3.)

    Return all the solutions found using 42 agents

      >>> best_vectors, best_values = sb.maximize(
      ...     Q, domain="binary", agents=42, best_only=False
      ... )
      >>> best_vectors.shape  # (agents, dimension of the instance)
      (42, 2)
      >>> best_values.shape  # (agents,)
      (42,)

    Maximize a polynomial over {0, 1, 2, ..., 6, 7} x {0, 1, 2, ..., 6, 7}
    using the GPU to run the SB algorithm. Outputs are located on the GPU.

      >>> best_vector, best_value = sb.maximize(
      ...     expression, domain="int3", device="cuda"
      ... )
      >>> best_vector
      tensor([0., 7.], device='cuda:0')
      >>> best_value
      tensor(147., device='cuda:0')

    """
    return optimize(
        *polynomial,
        domain=domain,
        dtype=dtype,
        device=device,
        agents=agents,
        max_steps=max_steps,
        best_only=best_only,
        ballistic=ballistic,
        heated=heated,
        minimize=False,
        verbose=verbose,
        use_window=use_window,
        sampling_period=sampling_period,
        convergence_threshold=convergence_threshold,
        timeout=timeout,
    )<|MERGE_RESOLUTION|>--- conflicted
+++ resolved
@@ -180,26 +180,12 @@
     The Simulated Bifurcation (SB) algorithm is a randomized approximation
     algorithm for combinatorial optimization problems.
     The optimization can either be a minimization or a maximization, and
-<<<<<<< HEAD
-    it is done over a discrete domain specified through `input_type`.
-    The polynomial is the sum of a quadratic form and a linear form plus
-    a constant term:
-
-    .. math::
-
-        \sum_{i = 1}^{N} \sum_{i = 1}^{N} Q_{ij} x_{i} x_{j} +
-        \sum_{i = 1}^{N} l_{i} x_{i} + c
-
-    :math:`x^{T} Q x + l^{T} x + c` in matrix notation, where :math:`Q`
-    is a square matrix, :math:`l` a vector and :math:`c` a constant.
-=======
     it is done over a discrete domain specified through `domain`.
 
     A multivariate quadratic polynomial is the sum of a quadratic form and a
     linear form plus a constant term: `ΣΣ Q(i,j)x(i)x(j) + Σ l(i)x(i) + c`.
     In matrix notation, this gives: `x.T Q x + l.T x + c`, where `Q` is a
     square matrix, `l` a vector and `c` a constant.
->>>>>>> 58545664
 
     Parameters
     ----------
@@ -230,18 +216,11 @@
           in {-1, 1}.
         - "binary" : Optimize the polynomial over vectors whose entries are
           in {0, 1}.
-<<<<<<< HEAD
-        - "int(\d+)" : Optimize the polynomial over vectors whose entries
-          are n-bits non-negative integers, that is integers between 0 and
-          2^n - 1 inclusive. "int(\d+)" represents any string starting with
-          "int" and followed by a positive integer n, e.g. "int3", "int42".
-=======
         - "int..." : Optimize the polynomial over vectors whose entries
           are n-bits non-negative integers, that is integers between 0 and
           2^n - 1 inclusive. "int..." represents any string starting with
           "int" and followed by a positive integer n, e.g. "int3", "int42".
 
->>>>>>> 58545664
     dtype : torch.dtype, default=torch.float32
         Data-type used for running the computations in the SB algorithm.
     device : str | torch.device, default="cpu"
@@ -308,19 +287,6 @@
 
     Warns
     -----
-<<<<<<< HEAD
-    Partial agents convergence
-        If `use_window` is True and no agent has reached the convergence
-        criterion defined by `sampling_period` and `convergence_threshold`
-        within `max_steps` iterations, a warning is logged in the console.
-        This is just an indication however; the returned solutions may still
-        be of good quality. If the returned solutions are not of good quality,
-        solutions include increasing `max_steps` (at the expense of runtime),
-        changing the values of `ballistic` and `heated` to use different
-        variants of the SB algorithm and changing the values of some
-        hyperparameters corresponding to physical constants (advanced usage,
-        see Other Parameters).
-=======
     If `use_window` is True and no agent has reached the convergence
     criterion defined by `sampling_period` and `convergence_threshold`
     within `max_steps` iterations, a warning is logged in the console.
@@ -334,7 +300,6 @@
       variants of the SB algorithm.
     - changing the values of some hyperparameters corresponding to
       physical constants (advanced usage, see Other Parameters).
->>>>>>> 58545664
 
     Warnings
     --------
@@ -410,17 +375,6 @@
     --------
     Maximize a polynomial over {0, 1} x {0, 1}
 
-<<<<<<< HEAD
-    >>> Q = torch.tensor([[1, -2],
-    ...                   [0, 3]])
-    >>> best_vector, best_value = sb.optimize(
-    ...     Q, minimize=False, input_type="binary"
-    ... )
-    >>> best_vector
-    tensor([0., 1.])
-    >>> best_value
-    tensor(3.)
-=======
       >>> # (Option 1) Using tensors
       >>> Q = torch.tensor([[1, -2],
       ...                   [0, 3]])
@@ -440,20 +394,10 @@
       tensor([0., 1.])
       >>> best_value
       tensor(3.)
->>>>>>> 58545664
 
     Minimize a polynomial over {-1, 1} x {-1, 1} and return all the
     solutions found using 42 agents
 
-<<<<<<< HEAD
-    >>> best_vectors, best_values = sb.optimize(
-    ...     Q, input_type="spin", agents=42, best_only=False
-    ... )
-    >>> best_vectors.shape  # (agents, dimension of the instance)
-    (42, 2)
-    >>> best_values.shape  # (agents,)
-    (42,)
-=======
       >>> best_vectors, best_values = sb.optimize(
       ...     Q, domain="spin", agents=42, best_only=False
       ... )
@@ -461,7 +405,6 @@
       (42, 2)
       >>> best_values.shape  # (agents,)
       (42,)
->>>>>>> 58545664
 
     Minimize a polynomial over {0, 1, 2, ..., 6, 7} x {0, 1, 2, ..., 6, 7}
     using the GPU to run the SB algorithm. Outputs are located on the GPU.
