--- conflicted
+++ resolved
@@ -295,12 +295,8 @@
         use_window: bool = True,
         sampling_period: int = 50,
         convergence_threshold: int = 50,
-<<<<<<< HEAD
         timeout: float = float("inf"),
-    ) -> Tuple[torch.Tensor, Union[torch.Tensor, float]]:
-=======
     ) -> Tuple[torch.Tensor, torch.Tensor]:
->>>>>>> a6144a55
         """
         Computes a local extremum of the model by optimizing
         the equivalent Ising model using the Simulated Bifurcation (SB)
@@ -415,12 +411,8 @@
         use_window: bool = True,
         sampling_period: int = 50,
         convergence_threshold: int = 50,
-<<<<<<< HEAD
         timeout: float = float("inf"),
-    ) -> Tuple[torch.Tensor, Union[torch.Tensor, float]]:
-=======
     ) -> Tuple[torch.Tensor, torch.Tensor]:
->>>>>>> a6144a55
         """
         Computes a local minimum of the model by optimizing
         the equivalent Ising model using the Simulated Bifurcation (SB)
@@ -522,12 +514,8 @@
         use_window: bool = True,
         sampling_period: int = 50,
         convergence_threshold: int = 50,
-<<<<<<< HEAD
         timeout: float = float("inf"),
-    ) -> Tuple[torch.Tensor, Union[torch.Tensor, float]]:
-=======
     ) -> Tuple[torch.Tensor, torch.Tensor]:
->>>>>>> a6144a55
         """
         Computes a local maximum of the model by optimizing
         the equivalent Ising model using the Simulated Bifurcation (SB)
