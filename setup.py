import setuptools

with open("README.md", "r", encoding="utf-8") as readme:
    long_description = readme.read()

setuptools.setup(
    name="simulated-bifurcation",
    version="1.2.0",
<<<<<<< HEAD
    description="Efficient implementation of the quantum-inspired Simulated Bifurcation (SB) "
    "algorithm to solve Ising-like problems.",
=======
    description="Efficient implementation of the quantum-inspired Simulated "
    "Bifurcation (SB) algorithm to solve Ising-like problems.",
>>>>>>> c5a516cf
    url="https://github.com/bqth29/simulated-bifurcation-algorithm",
    long_description=long_description,
    long_description_content_type="text/markdown",
    packages=setuptools.find_packages("src"),
    classifiers=[
        "Programming Language :: Python :: 3",
        "License :: OSI Approved :: MIT License",
        "Operating System :: Microsoft :: Windows",
        "Operating System :: Unix",
        "Operating System :: MacOS",
        "Topic :: Scientific/Engineering",
        "Intended Audience :: Science/Research",
    ],
    install_requires=["tqdm", "numpy", "torch>=2.0.1", "coverage", "pytest"],
    python_requires=">=3.8",
    package_dir={"": "src"},
)<|MERGE_RESOLUTION|>--- conflicted
+++ resolved
@@ -6,13 +6,8 @@
 setuptools.setup(
     name="simulated-bifurcation",
     version="1.2.0",
-<<<<<<< HEAD
-    description="Efficient implementation of the quantum-inspired Simulated Bifurcation (SB) "
-    "algorithm to solve Ising-like problems.",
-=======
     description="Efficient implementation of the quantum-inspired Simulated "
     "Bifurcation (SB) algorithm to solve Ising-like problems.",
->>>>>>> c5a516cf
     url="https://github.com/bqth29/simulated-bifurcation-algorithm",
     long_description=long_description,
     long_description_content_type="text/markdown",
